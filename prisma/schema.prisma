--- conflicted
+++ resolved
@@ -68,7 +68,7 @@
   kycCompleted                  Boolean                  @default(false)
   kycStatus                     String                   @default("pending")
   kycSubmittedAt                DateTime?
-<<<<<<< HEAD
+
   kycStatus                     String    @default("pending") // pending, approved, rejected
   addressDocument               String?   // URL to address verification document
 
@@ -80,13 +80,12 @@
 
   agentBookings                 AgentBooking[]        @relation("AgentBookings")
   clientBookings                AgentBooking[]        @relation("ClientBookings")
-=======
+
   agentBookings                 AgentBooking[]           @relation("AgentBookings")
   clientBookings                AgentBooking[]           @relation("ClientBookings")
   agentMetrics                  AgentPerformanceMetric[] @relation("AgentMetrics")
   agentReviews                  AgentReview[]            @relation("AgentReviews")
   clientReviews                 AgentReview[]            @relation("ClientReviews")
->>>>>>> 05d42e59
   bankAccounts                  BankAccount[]
   bookingsAsGuest               Booking[]                @relation("GuestBookings")
   agentInteractions             ClientInteraction[]      @relation("AgentInteractions")
@@ -115,7 +114,7 @@
   sessions                      UserSession[]
   wallet                        Wallet?
   wishlists                     Wishlist[]
-<<<<<<< HEAD
+
   withdrawal_requests           WithdrawalRequest[]
   userSettings                  UserSettings?
   userVerifications             UserVerification[]
@@ -124,14 +123,14 @@
   // Referral relationships
   referrer                      User?                 @relation("UserReferrals", fields: [referredBy], references: [id])
   referrals                     User[]                @relation("UserReferrals")
-=======
+
   withdrawalRequests            WithdrawalRequest[]
   activityLogs                  ActivityLog[]
   contactMessages               ContactMessage[]
   connected_accounts            connected_accounts[]
   user_settings                 user_settings?
   user_verifications            user_verifications[]
->>>>>>> 05d42e59
+
 
   @@map("users")
 }
